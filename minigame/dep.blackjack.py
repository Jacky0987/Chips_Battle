"""import random
import time

# 游戏内容设定函数声明
def replay(ans):
    print("您是否还想继续进行？(Y/n)")
    ans = input()

def setting(chips, money):
    while chips >= 0:
        money = chips
        print(f"New chips setting applied. New chips {chips}")

# 游戏主要内容操作函数设定
def hit(total, flag_legal, playerturns):
    card = random.randint(1, 13)
    if playerturns > 2:
        print("您已经追加要牌", (playerturns - 2), "次，是否要追加下注？(输入追加的金额或 0 表示不追加): ")
        additionalBet = int(input())
        if additionalBet > 0 and additionalBet <= money:
            bet += additionalBet
            money -= additionalBet
        elif additionalBet > money:
            print("追加下注金额超过您的筹码，请重新输入。")
    if card >= 10:
        card = 0.5
    if judging21(card + total):
        total = card + total
        print("新获得的牌点数为", card)
        print("此时您的牌点总数为", total)
        print()
        flag_legal = 1
    else:
        total = card + total
        print("新获得的牌点数为", card)
        print("此时您的牌点总数为", total)
        print("您的牌已经超过 21 点，请输入 s 结束该轮比赛。")
        print()
        flag_legal = 0
        playerturns = 10

def cpu_hit(total, cputurns):
    card = random.randint(1, 13)
    if card >= 10:
        card = 0.5
    if total + card > 21:
        print("CPU 选择不获取新牌，总点数为", total)
        return 0
    else:
        total += card
        print("CPU 选择获取新牌")
        print("此时 CPU 的新牌点总数为", total)
        return 1

def deal(player, cpu, playerturns, cputurns, player_score, cpu_score):
    playerturns = 2
    cputurns = 2
    playercard1 = random.randint(1, 13)
    time.sleep(1.25)
    playercard2 = random.randint(1, 13)
    time.sleep(0.25)
    cpucard1 = random.randint(1, 13)
    time.sleep(1.25)
    cpucard2 = random.randint(1, 13)
    if playercard1 > 10:
        playercard1 = 0.5
    if playercard2 > 10:
        playercard2 = 0.5
    if cpucard1 > 10:
        cpucard1 = 0.5
    if cpucard2 > 10:
        cpucard2 = 0.5
    player = playercard1 + playercard2
    cpu = cpucard1 + cpucard2
    print("您的牌总和为", player)
    print("[" + str(playercard1) + "]")
    print("[" + str(playercard2) + "]")
    print()
    print("CPU 的牌为:")
    print("[" + str(cpucard1) + "]")
    print("[" + str(cpucard2) + "]")
    print("CPU 的牌总和为", cpu)

def admin_deal(player, cpu, playerturns, cputurns, player_score, cpu_score):
    playerturns = 2
    cputurns = 2
    playercard1 = random.randint(1, 13)
    time.sleep(1.25)
    playercard2 = random.randint(1, 13)
    time.sleep(0.25)
    cpucard1 = random.randint(1, 13)
    time.sleep(1.25)
    cpucard2 = random.randint(1, 13)
    if playercard1 > 10:
        playercard1 = 0.5
    if playercard2 > 10:
        playercard2 = 0.5
    if cpucard1 > 10:
        cpucard1 = 0.5
    if cpucard2 > 10:
        cpucard2 = 0.5
    player = playercard1 + playercard2
    cpu = cpucard1 + cpucard2
    print("您的牌总和为", player)
    print("[" + str(playercard1) + "]")
    print("[" + str(playercard2) + "]")
    print()
    print("CPU 的牌为:")
    print("[" + str(cpucard1) + "]")
    print("[" + str(cpucard2) + "]")
    print("CPU 的牌总和为", cpu)

# 游戏判断与打印函数设定
def judging21(a):
    if a > 21:
        return 0
    else:
        return 1

def print_results(wins, lose, draw, money, default_money):
    name = input("请输入您的用户名称:")
    print("胜场 :" + str(wins))
    print("败场 :" + str(lose))
    print("平局场次 :" + str(draw))
    print("筹码总数 :" + str(money))
    print(name + " 的战绩为" + str(wins) + "-" + str(draw) + "-" + str(lose) + " " + "总筹码为:" + str(money))
    print("相比于初始筹码数目，您的正负差为 $ " + str(money - default_money))

def results(player, cpu, bet, money, draw, win, lose):
    if cpu == player:
        print("您和 CPU 打平了！")
        draw += 1
        money += bet
    if player > 21:
        print("您的牌超过了 21!")
        lose += 1
    else:
        if cpu < player:
            print("您赢了！")
            money += (bet * 2)
            win += 1
    if cpu > 21:
        print("CPU 的牌点数超过了 21！")
        if player < 21:
            print("您赢了！")
            win += 1
            money += (bet * 2)
    else:
        if cpu > player:
            print("很遗憾，您输了这一回合！")
            lose += 1

# 游戏数学与计算机机制函数声明
def random(hi, lo):
    return random.randint(lo, hi)

def wait(milli):
    start = time.time()
    while (time.time() - start) < milli / 1000:
        pass

def pause():
    input("按任意键继续...")

# 全局变量声明
player = 0
cpu = 0
player_score = 0
cpu_score = 0
flag_legal = 1
flag = 0
admin_mode = 0
password = "1"
input_pwd = ""
win = 0
lose = 0
draw = 0
playerturns = 0
cputurns = 0
money = 100
default_money = 100
bet = 0

def main():
    ans = 'n'
    choice = 0

    while True:
        print("欢迎来到 21 点游戏！")
        print("1. 开始游戏")
        print("2. 游戏规则")
        print("3. 游戏设置")
        print("4. 退出")
        print("请输入您的选择: ")
        choice = int(input())

        if choice == 1:
            print("欢迎来到 21 点游戏！")
            ans = 'y'
            print("您初始拥有的筹码为 $", money)
            if ans.lower()!= 'y':
                return
            while True:
                if money <= 0:
                    print("您破产了！")
                    return
                BET(bet, money)
                if admin_mode == 0:
                    deal(player, cpu, playerturns, cputurns, player_score, cpu_score)
                else:
                    admin_deal(player, cpu, playerturns, cputurns, player_score, cpu_score)
                while True:
                    print("您是否要继续拿牌？(H 以继续，s 则停止)")
                    ans = input()
                    if ans.lower() in ['h', 'y']:
                        playerturns += 1
                        if playerturns > 5:
                            print("操作非法！")
                    if playerturns < 6 and ans.lower() == 'h':
                        hit(player, flag_legal, playerturns)
                while cpu < 16 and cputurns < 6:
                    print()
                    print("CPU 正在进行思考")
                    wait(600)
                    cpu_hit(cpu, cputurns)
                print()
                print("CPU 的总数:", cpu)
                print("您的总数:", player)
                print()
                results(player, cpu, bet, money, draw, win, lose)
                replay(ans)
            print_results(win, lose, draw, money, default_money)
            return

        elif choice == 2:
            print("游戏介绍")
            game_rules()
        elif choice == 3:
            print("游戏设置")
            print("请输入密码：")
            input_pwd = input()
            if input_pwd == password:
                print("您已获得权限，进入设置菜单。")
                admin_mode = 1
                choice3 = 0
                while True:
                    print("1. 初始筹码设置")
                    print("2. 游戏作者")
                    print("3. 回到主菜单")
                    print("请输入您的选择: ")
                    choice3 = int(input())
                    if choice3 == 1:
                        print("请输入初始筹码数目：")
                        def_money = int(input())
                        print("您设置的初始筹码为 $", def_money)
                        setting(def_money, money)
                        default_money = def_money
                        pause()
                    elif choice3 == 2:
                        print("游戏作者")
                        game_author()
                        pause()
                    elif choice3 == 3:
                        break
                    else:
                        print("无效的选择！请键入有效选项。")
            else:
                print("密码错误.")
                pause()
        elif choice == 4:
            print("退出游戏。再见！")
            break
        else:
            print("无效的选择！请键入有效选项。")

def game_rules():
    print("1. 牌面大小为 1-13，11-13 被视为 0.5 分。")
    print("2. 牌面大小相同的牌，视为同一张牌。")
    print("3. 游戏开始时，玩家会收到两张牌，出现爆牌（手中牌的总点数超过 21 点）即输掉比赛。")
    print("4. 目标是使您手中的卡牌总点数尽可能接近 21 点，但不超过 21 点。")
    print("5. 玩家可以选择“Hit”来抽取额外的牌，以尽可能接近 21 点。")
    print("6. 玩家还可以选择“Stand”（不再抽取额外的牌），并将轮到庄家表现。")
    print("7. 如果玩家和庄家的点数相同，则比赛平局。")
    pause()

def game_author():
    print("作者：SuperJacky6")
    print("联系方式：Adding2003@gmail.com")

if __name__ == "__main__":
<<<<<<< HEAD
    main()"""
=======
    main()

"""
>>>>>>> 6536a0cb
<|MERGE_RESOLUTION|>--- conflicted
+++ resolved
@@ -288,10 +288,6 @@
     print("联系方式：Adding2003@gmail.com")
 
 if __name__ == "__main__":
-<<<<<<< HEAD
-    main()"""
-=======
     main()
 
-"""
->>>>>>> 6536a0cb
+"""